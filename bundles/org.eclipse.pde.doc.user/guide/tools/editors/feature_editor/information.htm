<!DOCTYPE HTML PUBLIC "-//W3C//DTD HTML 4.01 Transitional//EN"
"http://www.w3.org/TR/html4/loose.dtd">
<html lang="en">
<head>
<meta name="copyright" content="Copyright (c) IBM Corporation and others 2006, 2012. This page is made available under license. For full details see the LEGAL in the documentation book that contains this page." >
<meta http-equiv="Content-Type" content="text/html; charset=iso-8859-1">
<title>Feature Information</title>
<script language="JavaScript" type="text/javascript" src="PLUGINS_ROOT/org.eclipse.help/livehelp.js"></script>
<link href="../../../book.css" rel="stylesheet" type="text/css">
</head>

<body>
<h1>Feature Information</h1>
<p>The main purpose of the <strong>Feature Information</strong> page is to specify information that is required to install the feature. </p>

<h2>Feature Description</h2>
<p>A <strong>Feature Description</strong> is a brief component description. </p>
<p><img src="../../../images/feature_editor/information_description.png" alt="Description"></p>
<p>Typically, a description is plain text and intended to be translated. Alternatively, you can provide the description in HTML format and point to it via a URL. The URL can be specified as   absolute or relative. If a relative URL is specified, it is assumed to be relative to (and packaged   in) the feature archive. </p>

<h2>Copyright Notice </h2>
<p>The feature <strong>Copyright Notice</strong> is typically provided as plain text and is intended to be translated. </p>
<p><img src="../../../images/feature_editor/information_copyright.png" alt="Copyright"></p>
<p>Alternatively, you can provide the copyright notice in HTML format and point to it via a URL. The URL can be specified as   absolute or relative. If a relative URL is specified, it is assumed to be relative to (and packaged   in) the feature archive. </p>

<h2>License Agreement</h2>
<p>The <strong>License Agreement</strong> is a feature <em>click-through</em> license. It is typically  simple text and is intended to be translated. </p>
<p>The license is   displayed in a standard dialog with <strong>Accept</strong> and <strong>Reject</strong> actions during the   download and installation process. </p>
<p><img src="../../../images/feature_editor/information_license.png" alt="License"></p>
<p>Note that a <em>click-through</em> license must be   specified for any feature that will be selected for installation or update within Eclipse. 
When using nested features, only the nesting parent   (i.e. the feature selected for installation or update) must have <em>click-through</em> license <strong>Text</strong> defined. </p>
<p><em><strong>Please note that the license text is required even if the Optional URL attribute is specified. </strong></em></p>

<h2>Sites to Visit</h2>
<p><strong>Sites to Visit</strong> specify the name and URL of sites to search for new features. </p>
<p><img src="../../../images/feature_editor/information_sites.png" alt="Sites To Visit"></p>
<<<<<<< HEAD
<p>In general, a provider can use <strong>Sites to Visit</strong> to reference its own site(s), or partner site(s) that offer complementary features. </p>
<p>This data is simply used as a way to distribute new site URLs to the clients. Sites that belong to root features (at the top of the hierarchy) typically appear as <strong>Available Software Sites</strong> within the install wizard. </p>
=======
<p>In general, a vendor can use <strong>Sites to Visit</strong> to reference its own site(s), or partner site(s) that offer complementary features. </p>
<p>Eclipse uses this data simply as a way to distribute new site URLs to the clients. Sites that belong to   root features (at the top of the hierarchy) typically appear as <strong>Sites to Visit</strong>   in <em>Update Manager</em>. </p>
>>>>>>> 86027e92

</body>
</html><|MERGE_RESOLUTION|>--- conflicted
+++ resolved
@@ -34,13 +34,8 @@
 <h2>Sites to Visit</h2>
 <p><strong>Sites to Visit</strong> specify the name and URL of sites to search for new features. </p>
 <p><img src="../../../images/feature_editor/information_sites.png" alt="Sites To Visit"></p>
-<<<<<<< HEAD
-<p>In general, a provider can use <strong>Sites to Visit</strong> to reference its own site(s), or partner site(s) that offer complementary features. </p>
+<p>In general, a vendor can use <strong>Sites to Visit</strong> to reference its own site(s), or partner site(s) that offer complementary features. </p>
 <p>This data is simply used as a way to distribute new site URLs to the clients. Sites that belong to root features (at the top of the hierarchy) typically appear as <strong>Available Software Sites</strong> within the install wizard. </p>
-=======
-<p>In general, a vendor can use <strong>Sites to Visit</strong> to reference its own site(s), or partner site(s) that offer complementary features. </p>
-<p>Eclipse uses this data simply as a way to distribute new site URLs to the clients. Sites that belong to   root features (at the top of the hierarchy) typically appear as <strong>Sites to Visit</strong>   in <em>Update Manager</em>. </p>
->>>>>>> 86027e92
 
 </body>
 </html>