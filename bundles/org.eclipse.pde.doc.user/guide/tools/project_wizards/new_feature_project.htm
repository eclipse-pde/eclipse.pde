--- conflicted
+++ resolved
@@ -28,12 +28,7 @@
 <p>A <strong>Feature ID</strong> is mandatory and must comply with the <a href="../../../../org.eclipse.platform.doc.isv/reference/misc/plugin_manifest.html">plugin.dtd</a>.</p>
 <p>A <strong>Feature Version</strong> is mandatory and must be of the form <em>major.minor.</em><em>micro.qualifier</em> (e.g. 1.3.0). </p>
 <p>A <strong>Feature Name</strong> is the translatable presentation name of the feature. This field is required. </p>
-<<<<<<< HEAD
-<p>A <strong>Feature Provider</strong> is the translatable name of the feature provider. This field is optional. </p>
-=======
 <p>A <strong>Feature Vendor</strong> is the translatable name of the feature vendor. This field is optional. </p>
-<p>An <strong>Install Handler Library</strong> may be optionally associated with a feature if the feature needs to do specific or additional setup upon installation. Specifying an install handler library in the wizard results in the generation of a Java project; otherwise, the feature project is a simple project by default.</p>
->>>>>>> 86027e92
 
 <h3>Plug-in Selection</h3>
 <p>The <strong>Plug-in Selection</strong> wizard page lets you select the plug-ins and fragments that make up the feature content.</p>
